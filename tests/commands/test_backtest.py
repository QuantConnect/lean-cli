--- conflicted
+++ resolved
@@ -22,11 +22,7 @@
 from dependency_injector import providers
 
 from lean.commands import lean
-<<<<<<< HEAD
-from lean.constants import ENGINE_IMAGE
-=======
 from lean.constants import DEFAULT_ENGINE_IMAGE
->>>>>>> 218f4e5d
 from lean.container import container
 from lean.models.config import DebuggingMethod
 from lean.models.docker import DockerImage
@@ -159,11 +155,7 @@
 
     assert result.exit_code == 0
 
-<<<<<<< HEAD
-    docker_manager.pull_image.assert_called_once_with(ENGINE_IMAGE, "latest")
-=======
     docker_manager.pull_image.assert_called_once_with(ENGINE_IMAGE)
->>>>>>> 218f4e5d
     lean_runner.run_lean.assert_called_once_with("backtesting",
                                                  Path("Python Project/main.py").resolve(),
                                                  mock.ANY,
