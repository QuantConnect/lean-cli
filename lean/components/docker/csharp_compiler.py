# QUANTCONNECT.COM - Democratizing Finance, Empowering Individuals.
# Lean CLI v1.0. Copyright 2021 QuantConnect Corporation.
#
# Licensed under the Apache License, Version 2.0 (the "License");
# you may not use this file except in compliance with the License.
# You may obtain a copy of the License at http://www.apache.org/licenses/LICENSE-2.0
#
# Unless required by applicable law or agreed to in writing, software
# distributed under the License is distributed on an "AS IS" BASIS,
# WITHOUT WARRANTIES OR CONDITIONS OF ANY KIND, either express or implied.
# See the License for the specific language governing permissions and
# limitations under the License.

import shutil
from pathlib import Path

from lean.components.docker.docker_manager import DockerManager
from lean.components.util.logger import Logger
from lean.components.util.temp_manager import TempManager
from lean.models.docker import DockerImage


class CSharpCompiler:
    """The CSharpCompiler class is responsible for compiling C# projects."""

    def __init__(self, logger: Logger, docker_manager: DockerManager, temp_manager: TempManager) -> None:
        """Creates a new CSharpCompiler instance.

        :param logger: the logger that is used to print messages
        :param docker_manager: the DockerManager instance which is used to interact with Docker
        :param temp_manager: the TempManager instance to use when creating temporary directories
        """
        self._logger = logger
        self._docker_manager = docker_manager
        self._temp_manager = temp_manager

    def compile_csharp_project(self, project_dir: Path, image: DockerImage) -> Path:
        """Compiles a C# project and returns the directory containing the generated DLLs.

        Raises an error if something goes wrong during compilation.

        :param project_dir: the project to compile
        :param image: the LEAN engine image to compile in
        :return: the path to the directory containing the LeanCLI.{dll,pdb} files
        """
        self._logger.info(f"Compiling all C# files in '{project_dir}'")

        # Create a temporary directory used for compiling the C# files
        compile_dir = self._temp_manager.create_temporary_directory()

        # Copy all the C# files in the project to compile_dir
        for source_path in project_dir.rglob("*.cs"):
            posix_path = source_path.relative_to(project_dir).as_posix()
            if "bin/" in posix_path or "obj/" in posix_path or ".ipynb_checkpoints/" in posix_path:
                continue

            new_path = compile_dir / source_path.relative_to(project_dir)
            new_path.parent.mkdir(parents=True, exist_ok=True)
            shutil.copy2(source_path, new_path)

        with (compile_dir / f"{project_dir.name}.csproj").open("w+", encoding="utf-8") as file:
            file.write(f"""
<Project Sdk="Microsoft.NET.Sdk">
    <PropertyGroup>
        <Configuration Condition=" '$(Configuration)' == '' ">Debug</Configuration>
        <Platform Condition=" '$(Platform)' == '' ">AnyCPU</Platform>
<<<<<<< HEAD
        <TargetFramework>net5.0</TargetFramework>
        <LangVersion>9</LangVersion>
=======
        <TargetFramework>net462</TargetFramework>
        <FrameworkPathOverride>/usr/lib/mono/4.6.2-api</FrameworkPathOverride>
        <LangVersion>7</LangVersion>
>>>>>>> 218f4e5d
        <GenerateAssemblyInfo>false</GenerateAssemblyInfo>
        <OutputPath>bin/$(Configuration)</OutputPath>
        <AppendTargetFrameworkToOutputPath>false</AppendTargetFrameworkToOutputPath>
        <AutoGenerateBindingRedirects>true</AutoGenerateBindingRedirects>
        <GenerateBindingRedirectsOutputType>true</GenerateBindingRedirectsOutputType>
        <AutomaticallyUseReferenceAssemblyPackages>false</AutomaticallyUseReferenceAssemblyPackages>
        <PathMap>/LeanCLI={str(project_dir)}</PathMap>
        <NoWarn>CS0618</NoWarn>
    </PropertyGroup>
    <ItemGroup>
        <Reference Include="/Lean/Launcher/bin/Debug/*.dll">
            <Private>False</Private>
        </Reference>
    </ItemGroup>
</Project>
            """.strip())

<<<<<<< HEAD
        success = self._docker_manager.run_image(ENGINE_IMAGE,
                                                 version,
                                                 entrypoint=["dotnet", "build", f"/LeanCLI/{project_dir.name}.csproj"],
=======
        success = self._docker_manager.run_image(image,
                                                 entrypoint=["dotnet", "msbuild",
                                                             "-restore", f"/LeanCLI/{project_dir.name}.csproj"],
>>>>>>> 218f4e5d
                                                 environment={"DOTNET_CLI_TELEMETRY_OPTOUT": "true",
                                                              "DOTNET_NOLOGO": "true"},
                                                 volumes={
                                                     str(compile_dir): {
                                                         "bind": "/LeanCLI",
                                                         "mode": "rw"
                                                     }
                                                 })

        if not success:
            raise RuntimeError("Something went wrong while building your code, see the logs above for more information")

        # Copy the generated dll and pdb files to the user's project directory
        # This is required for C# debugging to work with Visual Studio and Visual Studio Code
        for extension in ["dll", "pdb"]:
            compile_path = compile_dir / "bin" / "Debug" / f"{project_dir.name}.{extension}"
            local_path = project_dir / "bin" / "Debug" / f"{project_dir.name}.{extension}"
            local_path.parent.mkdir(parents=True, exist_ok=True)
            shutil.copy2(compile_path, local_path)

        return compile_dir / "bin" / "Debug"<|MERGE_RESOLUTION|>--- conflicted
+++ resolved
@@ -64,14 +64,8 @@
     <PropertyGroup>
         <Configuration Condition=" '$(Configuration)' == '' ">Debug</Configuration>
         <Platform Condition=" '$(Platform)' == '' ">AnyCPU</Platform>
-<<<<<<< HEAD
         <TargetFramework>net5.0</TargetFramework>
         <LangVersion>9</LangVersion>
-=======
-        <TargetFramework>net462</TargetFramework>
-        <FrameworkPathOverride>/usr/lib/mono/4.6.2-api</FrameworkPathOverride>
-        <LangVersion>7</LangVersion>
->>>>>>> 218f4e5d
         <GenerateAssemblyInfo>false</GenerateAssemblyInfo>
         <OutputPath>bin/$(Configuration)</OutputPath>
         <AppendTargetFrameworkToOutputPath>false</AppendTargetFrameworkToOutputPath>
@@ -89,15 +83,8 @@
 </Project>
             """.strip())
 
-<<<<<<< HEAD
-        success = self._docker_manager.run_image(ENGINE_IMAGE,
-                                                 version,
+        success = self._docker_manager.run_image(image,
                                                  entrypoint=["dotnet", "build", f"/LeanCLI/{project_dir.name}.csproj"],
-=======
-        success = self._docker_manager.run_image(image,
-                                                 entrypoint=["dotnet", "msbuild",
-                                                             "-restore", f"/LeanCLI/{project_dir.name}.csproj"],
->>>>>>> 218f4e5d
                                                  environment={"DOTNET_CLI_TELEMETRY_OPTOUT": "true",
                                                               "DOTNET_NOLOGO": "true"},
                                                  volumes={
